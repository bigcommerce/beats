--- conflicted
+++ resolved
@@ -19,11 +19,7 @@
 {beatname_uc} and Logstash. Creating a correct SSL/TLS infrastructure is outside the scope of this
 document. There are many online resources available that describe how to create certificates.
 +
-<<<<<<< HEAD
-TIP: If you are using {xpack}, you can use the
-=======
 TIP: If you are using {security}, you can use the
->>>>>>> 69e3e2fd
 {elasticsearch}/certutil.html[elasticsearch-certutil tool] to generate certificates.
 
 . Configure {beatname_uc} to use SSL. In the +{beatname_lc}.yml+ config file, specify the following settings under
