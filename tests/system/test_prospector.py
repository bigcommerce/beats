--- conflicted
+++ resolved
@@ -74,7 +74,6 @@
         objs = self.read_output()
         assert len(objs) == 5
 
-<<<<<<< HEAD
     def test_stdin(self):
         """
         Test stdin input. Checks if reading is continued after the first read.
@@ -114,7 +113,7 @@
 
         objs = self.read_output()
         assert len(objs) == iterations1+iterations2
-=======
+
     def test_rotating_ignore_older_larger_write_rate(self):
         self.render_config_template(
             path=os.path.abspath(self.working_dir) + "/log/*",
@@ -143,5 +142,4 @@
             lambda: self.output_count(lambda x: x >= lines),
             max_timeout=15)
 
-        proc.kill_and_wait()
->>>>>>> 43b6420d
+        proc.kill_and_wait()