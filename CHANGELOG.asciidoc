--- conflicted
+++ resolved
@@ -15,7 +15,6 @@
 *Affecting all Beats*
 - Run function to start a beat no returns an error instead of directly exiting. {pull}771[771]
 - Some publisher options refactoring in libbeat {pull}684[684]
-- Run function to start a beat no returns an error instead of directly exiting. {pull}771[771]
 - Move event preprocessor applying GeoIP to packetbeat {pull}772[772]
 - Add include_fields and drop_fields as part of generic filtering {pull}1120[1120]
 
@@ -30,12 +29,8 @@
 - Rename input top level config option to topbeat
 
 *Filebeat*
-<<<<<<< HEAD
-- Default config for ignore_older is now infinite instead of 24h, means ignore_older is disabled by default. Use close_older to only close file handlers.
 - Scalar values in used in the `fields` configuration setting are no longer automatically converted to strings. {pull}1092[1092]
 - Count field was removed from event as not used in filebeat {issue}778[778]
-=======
->>>>>>> d9a4af47
 
 *Winlogbeat*
 - The `message_inserts` field was replaced with the `event_data` field {issue}1053[1053]
@@ -58,7 +53,6 @@
 - Allow PF_RING sniffer type to be configured using pf_ring or pfring {pull}671[671]
 - Create a proper BPF filter when ICMP is the only enabled protocol {issue}757[757]
 - Check column length in pgsql parser. {issue}565{565
-- Split real_ip_header value when it contains multiple IPs {pull}1241[1241]
 
 *Topbeat*
 - Fix issue with cpu.system_p being greater than 1 on Windows {pull}1128[1128]
@@ -74,12 +68,8 @@
 ==== Added
 
 *Affecting all Beats*
-<<<<<<< HEAD
 - Update builds to Golang version 1.6
 - Make logstash output compression level configurable. {pull}630[630]
-- Add ability to override configuration settings using environment variables {issue}114[114]
-- Libbeat now always exits through a single exit method for proper cleanup and control {pull}736[736]
-- Add ability to create Elasticsearch mapping on startup {pull}639[639]
 - Add option to elasticsearch output to pass http parameters in index operations {issue}805[805]
 - Improve logstash and elasticsearch backoff behavior. {pull}927[927]
 - Add experimental Kafka output. {pull}942[942]
@@ -88,27 +78,20 @@
 - Ensure proper shutdown of libbeat. {pull}1075[1075]
 - Add `fields` and `fields_under_root` options under the `shipper` configuration {pull}1092[1092]
 - Add the ability to use a SOCKS5 proxy with the Logstash output {issue}823[823]
-=======
->>>>>>> d9a4af47
 
 *Packetbeat*
 - Change the DNS library used throughout the dns package to github.com/miekg/dns. {pull}803[803]
 
 *Topbeat*
-<<<<<<< HEAD
 - Group all cpu usage per core statistics and export them optionally if cpu_per_core is configured {pull}496[496]
-- Add the command line used to start processes {issue}533[533]
 
 *Filebeat*
 - Add multiline support for combining multiple related lines into one event. {issue}461[461]
-- Add close_older configuration option to complete ignore_older https://github.com/elastic/filebeat/issues/181[181]
 - Add experimental option to enable filebeat publisher pipeline to operate asynchonrously {pull}782[782]
 - Add the ability to set a list of tags for each prospector {pull}1092[1092]
 - Add JSON decoding support {pull}1143[1143]
-=======
-
-*Filebeat*
->>>>>>> d9a4af47
+
+*Filebeat*
 
 *Winlogbeat*
 - Add caching of event metadata handles and the system render context for the wineventlog API {pull}888[888]
